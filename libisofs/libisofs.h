--- conflicted
+++ resolved
@@ -423,11 +423,7 @@
      * it is a good idea to open it previously, to prevent several open/close
      * operations to occur.
      *
-<<<<<<< HEAD
      * @return 1 on success, < 0 on error (has to be a valid libisofs error code)
-=======
-     * @return 1 on success, < 0 on error
->>>>>>> 882073f1
      */
     int (*open)(IsoFilesystem *fs);
 
@@ -436,11 +432,7 @@
      * call this function if you have previously open() it.
      * Note that you can open()/close() a filesystem several times.
      *
-<<<<<<< HEAD
      * @return 1 on success, < 0 on error (has to be a valid libisofs error code)
-=======
-     * @return 1 on success, < 0 on error
->>>>>>> 882073f1
      */
     int (*close)(IsoFilesystem *fs);
 
@@ -568,12 +560,8 @@
      * file.
      *
      * @return
-<<<<<<< HEAD
      *     number of bytes read, 0 if EOF, < 0 on error (has to be a valid
      *     libisofs error code)
-=======
-     *     number of bytes read, 0 if EOF, < 0 on error
->>>>>>> 882073f1
      *      Error codes:
      *         ISO_FILE_ERROR
      *         ISO_NULL_POINTER
@@ -599,12 +587,8 @@
      * @param child
      *     pointer to be filled with the given child. Undefined on error or OEF
      * @return
-<<<<<<< HEAD
      *     1 on success, 0 if EOF (no more children), < 0 on error (has to be
      *     a valid libisofs error code)
-=======
-     *     1 on success, 0 if EOF (no more children), < 0 on error
->>>>>>> 882073f1
      *      Error codes:
      *         ISO_FILE_ERROR
      *         ISO_NULL_POINTER
@@ -625,11 +609,7 @@
      *     characters to be copied. Destination link will be truncated if
      *     it is larger than given size. This include the \0 character.
      * @return
-<<<<<<< HEAD
      *     1 on success, < 0 on error (has to be a valid libisofs error code)
-=======
-     *     1 on success, < 0 on error
->>>>>>> 882073f1
      *      Error codes:
      *         ISO_FILE_ERROR
      *         ISO_NULL_POINTER
@@ -771,12 +751,8 @@
      * more needed.
      *
      * @return
-<<<<<<< HEAD
      *     number of bytes read, 0 if EOF, < 0 on error (has to be a valid
      *     libisofs error code)
-=======
-     *     number of bytes read, 0 if EOF, < 0 on error
->>>>>>> 882073f1
      */
     int (*read)(IsoStream *stream, void *buf, size_t count);
 
@@ -1266,7 +1242,6 @@
 int iso_write_opts_set_ms_block(IsoWriteOpts *opts, uint32_t ms_block);
 
 /**
-<<<<<<< HEAD
  * Sets the buffer where to store the descriptors which shall to be written
  * at the beginning of an overwriteable media to point to the newly written
  * image.
@@ -1305,32 +1280,6 @@
  *      You should initialize the buffer either with 0s, or with the contents
  *      of the first 32 blocks of the image you are growing. In most cases,
  *      0 is good enought.
-=======
- * Sets the buffer where to store the descriptors that need to be written
- * at the beginning of a overwriteable media to grow the image.
- *
- * @param overwrite
- *      When not NULL, it should point to a buffer of at least 64KiB, where
- *      libisofs will write the contents that should be written at the
- *      beginning of a overwriteable media, to grow the image. The growing
- *      of an image is a way, used by first time in growisofs by Andy Polyakov,
- *      to allow the appending of new data to non-multisession media, such
- *      as DVD+RW, in the same way you append a new session to a multisession
- *      disc, i.e., without need to write again the contents of the previous
- *      image.
- *
- * Note that if you want this kind of image growing, you will also need to
- * set appendable to "1" and provide a valid ms_block after the previous
- * image.
- *
- * You should initialize the buffer either with 0s, or with the contents of
- * the first blocks of the image you're growing. In most cases, 0 is good
- * enought.
- *
- * If you don't need this information, for example because you're creating a
- * new image from scratch of because you will create an image for a true
- * multisession media, just don't set this buffer or set it to NULL.
->>>>>>> 882073f1
  *
  * @since 0.6.2
  */
@@ -3879,11 +3828,7 @@
 
 /**
  * File path break specification constraints and will be ignored
-<<<<<<< HEAD
  * (WARNING,MEDIUM, -144)
-=======
- * (HINT,MEDIUM, -144)
->>>>>>> 882073f1
  */
 #define ISO_FILE_IMGPATH_WRONG          0xD020FF70
 
