--- conflicted
+++ resolved
@@ -21,12 +21,9 @@
 
 #include <stdlib.h>
 #include <string.h>
-<<<<<<< HEAD
 #include <locale.h>
 #include <langinfo.h>
-=======
 #include <limits.h>
->>>>>>> 22c73dc3
 
 
 static int ifs_fs_open(IsoImageFilesystem *fs);
@@ -897,6 +894,8 @@
             }
         }
         
+        //TODO convert link destinatiion to needed charset 
+        
     } else {
         /* RR extensions are not read / used */
         atts.st_mode = fsdata->mode;
@@ -1263,6 +1262,7 @@
     free(data->biblio_file_id);
 
     free(data->input_charset);
+    free(data->local_charset);
     free(data);
 }
 
@@ -1484,8 +1484,7 @@
     data->gid = opts->gid;
     data->uid = opts->uid;
     data->mode = opts->mode & ~S_IFMT;
-<<<<<<< HEAD
-    data->messenger = opts->messenger;
+    data->messenger = messenger;
     
     data->input_charset = strdup(opts->input_charset);
     
@@ -1495,10 +1494,6 @@
         ret = ISO_MEM_ERROR;
         goto fs_cleanup;
     }
-=======
-    data->input_charset = strdup(opts->input_charset);
-    data->messenger = messenger;
->>>>>>> 22c73dc3
 
     ifs->open = ifs_fs_open;
     ifs->close = ifs_fs_close;
